#!/usr/bin/env python
# -*- coding: utf-8 -*-
"""
This Module contains a collection of Recombination operators

A Recombination operator accepts (mu) individuals and returns (lambda) created individuals
that are to form the new population
"""
from __future__ import absolute_import, division, print_function, unicode_literals

__author__ = 'Sander van Rijn <svr003@gmail.com>'


import numpy as np
from copy import copy
from numpy import dot
from random import choice


def onePointCrossover(ind_a, ind_b):
    """
        Perform one-point crossover between two individuals.

        :param ind_a:   An individual
        :param ind_b:   Another individual
        :returns:       The original individuals, whose genotype has been modified inline
    """
    # -1 as randint is inclusive, -1 to not choose the last element
    crossover_point = np.random.randint(1, len(ind_a.genotype) - 2)
    ind_a[:crossover_point], ind_b[:crossover_point] = ind_b[:crossover_point], ind_a[:crossover_point]
    return ind_a, ind_b


def random(pop, param):
    """
        Create a new population by selecting random parents from the given population.
        To be used when no actual recombination occurs

        :param pop:     The population to be recombined
        :param param:   :class:`~code.Parameters.Parameters` object
        :returns:       A list of lambda individuals, each a copy of a randomly chosen individual from the population
    """

    new_population = [copy(choice(pop)) for _ in range(param.lambda_)]
    return new_population


def onePlusOne(pop, param):
    """
        Utility function for 1+1 ES strategies where the recombination is merely a copy

        :param pop:     The population to be recombined
        :param param:   :class:`~code.Parameters.Parameters` object
        :returns:       A copy of the first individual in the given population
    """
    return [copy(pop[0])]


def weighted(pop, param):
    """
        Returns a new set of individuals whose genotype is initialized to the weighted average of that
        of the given population, using the weights stored in the :class:`~code.Parameters.Parameters` object.
        Set weights to 1/n to simply use the arithmetic mean

        :param pop:     The population to be recombined
        :param param:   :class:`~code.Parameters.Parameters` object, of which ``param.weights``
                        will be used to calculate the weighted average
        :returns:       A list of lambda individuals, with as genotype the weighted average of the given population.
    """

    param.wcm_old = param.wcm

    offspring = np.column_stack((ind.genotype for ind in pop))
    param.offspring = offspring
    param.wcm = dot(offspring, param.weights)

    new_ind = copy(pop[0])
    new_ind.genotype = param.wcm
    new_population = [new_ind]
<<<<<<< HEAD
    for _ in range(int(param.lambda_)-1):
=======
    for _ in range(int(param.lambda_-1)):
>>>>>>> 6fc8741e
        new_population.append(copy(new_ind))

    return new_population

def MIES_recombine(pop, param):
    # print("upperbound", param.u_bound)
    # print("genotype:", pop[0].genotype)
    # print("lowerbound", param.l_bound)
    new_ind = copy(pop[0])
    new_population = [new_ind]
    reco = 1
    # print("new recombination")
    for all in range(param.lambda_):
        # Select random individual from the current parent population
        c1 = np.random.random_integers(0, param.mu_int-1)
        c2 = np.random.random_integers(0, param.mu_int-1)
        # Optional: replace by copy(choice(pop))

        # print("c1:", c1)
        # print("c2:",c2)

        if reco == 1:
            new_population.append(copy(pop[c1]))
        elif reco == 0:
            new_ind = copy(pop[c1])
            new_ind.fitness = None  # This is a choice
            new_ind.genotype += pop[c2].genotype
            new_ind.genotype //= 2
            new_population.append(new_ind)
        elif reco > 1:
            x = (choice(range(1, 10000))/10000)
            if x > 0.5:
                print("c1 won")
                new_population.append(copy(pop[c1]))
            else:
                print("c2 won")
                new_population.append(copy(pop[c2]))
    # for x in range (param.lambda_):
    #     print("new pop",new_population[x])
    return new_population
<|MERGE_RESOLUTION|>--- conflicted
+++ resolved
@@ -77,11 +77,7 @@
     new_ind = copy(pop[0])
     new_ind.genotype = param.wcm
     new_population = [new_ind]
-<<<<<<< HEAD
-    for _ in range(int(param.lambda_)-1):
-=======
     for _ in range(int(param.lambda_-1)):
->>>>>>> 6fc8741e
         new_population.append(copy(new_ind))
 
     return new_population
